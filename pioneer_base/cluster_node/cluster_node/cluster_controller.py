import rclpy
import math
import numpy as np
import time
from rclpy.node import Node
from std_msgs.msg import String
from std_msgs.msg import Float32MultiArray
from .Cluster import Cluster
from std_msgs.msg import Bool, Int16
from std_msgs.msg import String
from sensor_msgs.msg import NavSatFix
from geometry_msgs.msg import Twist
from geometry_msgs.msg import Pose2D

from teleop_core.my_ros_module import PubSubManager
"""
The Cluster Node manages communication between the commanded cluster velocity and the calculated velocities for each robot in the cluster.
@params:
    robot_id_list: list of robot ids to listen for
    cluster_size: number of robots to form cluster with
On startup the node will listen for all active robots in robot_id_list. Once the mode is switched to cluster control, 
if there are enough robots to form a cluster, it initializes a Cluster object and map the robot ids to the cluster.
"""

JOY_FREQ = 100
KP_GAIN = 1.0
KV_GAIN = 1.0
EPSILON = 0.01
MAX_VEL = 1.0

class ClusterNode(Node):
    def __init__(self, n_rover=6):
        super().__init__('cluster_controller')
        self.declare_parameters(
            namespace='',
            parameters=[
                ('robot_id_list', ["p0"]),
                ('cluster_size', 3)
            ]
        )
        params = self._parameters
        for name, param in params.items():
            self.get_logger().info(f"PARAMS/ {name}: {param.value}")
        #Parse robot ID list
        robot_id_list = self.get_parameter('robot_id_list').value
        self.get_logger().info(f"robot_id_list: {robot_id_list}")
        if len(robot_id_list) == 1 and robot_id_list[0] == "p0":
            robot_id_list = None
        self.robot_id_list = []
        if robot_id_list is None:
            self.n_rover = n_rover
            for i in range(self.n_rover):
                self.robot_id_list.append(f"{self.robot_id_list[i]}")
        elif isinstance(robot_id_list, int):
            self.n_rover = n_rover
            for i in range(self.n_rover):
                self.robot_id_list.append(f"p{i+1+robot_id_list}")
        elif isinstance(robot_id_list, list):
            self.n_rover = len(robot_id_list)
            if isinstance(robot_id_list[0], int):
                for i in range(self.n_rover):
                    self.robot_id_list.append(f"p{robot_id_list[i]}")
            else:
                self.robot_id_list = robot_id_list
        else:
            print("ROBOT_ID_LIST ERROR")
            return
        self.get_logger().info(f"ROVER: {self.robot_id_list} N: {self.n_rover}")

        #All data on actual robots
        self.cluster = None #cluster object to be initialized when cluster is formed
        self.cluster_size = self.get_parameter('cluster_size').value
        self.cluster_robots = [] #list of active robots in cluster
        self.r = None #stores latest robot state space variables
        self.rd = None #stores latest robot velocities 
        self.time = None
        self.cluster = Cluster(numRobots = self.cluster_size, KPgains=[KP_GAIN]*(self.cluster_size*3), KVgains=[KV_GAIN]*(self.cluster_size*3))

        #All data on simulation robots
        self.sim_cluster = None #cluster object to be initialized when cluster is formed
        self.sim_cluster_size = self.get_parameter('cluster_size').value
        self.sim_cluster_robots = [] #list of active robots in cluster
        self.sim_r = None #stores latest robot state space variables
        self.sim_rd = None #stores latest robot velocities 
        self.sim_time = None
        self.sim_cluster = Cluster(numRobots = self.sim_cluster_size, KPgains=[KP_GAIN]*(self.sim_cluster_size*3), KVgains=[KV_GAIN]*(self.sim_cluster_size*3))

        self.output = "actual" #switch between outputing velocity to simulation or actual robots
        self.mode = "INIT" #switch between manual or cluster control
        
        self.pubsub = PubSubManager(self)

        self.pubsub.create_subscription(Bool, '/joy/hardware', self.hw_sim_callback, 1)
        self.pubsub.create_subscription(String, '/modeC', self.mode_callback, 1)
        self.pubsub.create_subscription(Twist, '/joy/cmd_vel', self.joycmd_callback, 5)
        self.pubsub.create_subscription(Float32MultiArray, '/cluster_params', self.cluster_params_callback, 5)

        for i in range(self.n_rover):
            self.pubsub.create_subscription(
                Pose2D,
                f'/{self.robot_id_list[i]}/pose2D',
                lambda msg, i=i: self.actual_callback(msg, i),
                5)
            self.pubsub.create_subscription(
                Pose2D,
                f'/sim/{self.robot_id_list[i]}/pose2D',
                lambda msg, i=i: self.sim_callback(msg, i),
                5)
            self.pubsub.create_publisher(
                Pose2D,
                f'/sim/{self.robot_id_list[i]}/desiredPose2D',
                5)
            
        self.listeningForRobots = True

    #after listening for nearby robots assign them to cluster 
    def assignRobots(self):
        self.listeningForRobots = False #done listening for robots
        #actual robots
        self.cluster_robots = self.cluster_robots[0:self.cluster_size] #trim extra robots
        self.r = np.zeros((self.cluster_size*3, 1))
        self.rd = np.zeros((self.cluster_size*3, 1))
        # change configure of cluster here
        self.get_logger().info(f"Cluster status: {self.cluster.cdes}")
        self.get_logger().info(f"Formed cluster with robots: {self.cluster_robots} from list of possible: {self.robot_id_list}")
        self.get_logger().info(f"Desired robot position: {self.cluster.getDesiredRobotPosition()}")
        #simulation robots
        self.sim_cluster_robots = self.sim_cluster_robots[0:self.sim_cluster_size] #trim extra robots
        self.sim_r = np.zeros((self.sim_cluster_size*3, 1))
        self.sim_rd = np.zeros((self.sim_cluster_size*3, 1))
        # change configure of cluster here
        
        timer_period = 0.01  # set frequency to publish velocity commands
        for i in range(len(self.cluster_robots)):
            self.pubsub.create_publisher(Twist, f'{self.robot_id_list[self.cluster_robots[i]]}/cmd_vel', 5)
        for i in range(len(self.sim_cluster_robots)):
            self.pubsub.create_publisher(Twist,f'/sim/{self.robot_id_list[self.sim_cluster_robots[i]]}/cmd_vel', 5)
        self.vel_timer = self.create_timer(timer_period, self.publish_velocities)
        
    #Choose from modes ["NEU_M", "JOY_M", "NAV_M"]
    def mode_callback(self, msg):
        if self.mode == msg.data:
            return
        self.mode = msg.data
        if self.mode == "JOY_M" or self.mode == "NEU_M":
            if hasattr(self, 'vel_timer') and self.vel_timer is not None:
                self.vel_timer.cancel() #stop publishing velocity commands
        elif self.mode == "NAV_M":
            if len(self.cluster_robots) >= self.cluster_size or len(self.sim_cluster_robots) >= self.sim_cluster_size:
                self.assignRobots()
            else:
                self.mode = "NEU_M"
                self.get_logger().info(f"Not enough robots to form cluster")
                self.get_logger().info(f"actual: {len(self.cluster_robots)}/{self.cluster_size} ")
                self.get_logger().info(f"simulation: {len(self.sim_cluster_robots)}/{self.sim_cluster_size} ")

    def hw_sim_callback(self, msg):
        temp = self.output
        if not msg.data:
            self.output = "sim"
        else:
            self.output = "actual"
        if temp != self.output:
            self.get_logger().info(f"Changed output to {self.output}")

    def angular_callback(self, msg, i):
        if self.listeningForRobots:
            self.checkRobotId(i, "actual")
        else:
            cluster_index = self.mapRobotId(i, "actual")
            if cluster_index is None:
                return
            self.r[cluster_index*3+2, 0] = msg.data[-1] #update robot heading in array

    def actual_callback(self, msg, i):
        if self.listeningForRobots:
            self.checkRobotId(i, "actual")
        else:
            cluster_index = self.mapRobotId(i, "actual")
            if cluster_index is None:
                return
            robot_pose = [msg.x , msg.y, msg.theta]
            self.r[cluster_index*3:(cluster_index*3+3), 0] = robot_pose #update robot position in array 
            _desired = self.cluster.getDesiredRobotPosition()
            self.get_logger().info(f"Actual robot positions {self.r} Desired robot position: {_desired}")
            _pose = Pose2D()
            _pose.x, _pose.y, _pose.theta = _desired[i*3+0, 0], _desired[i*3+1, 0], _desired[i*3+2, 0]
            self.pubsub.publish(f'/{self.robot_id_list[self.sim_cluster_robots[i]]}/desiredPose2D', _pose)

    def sim_callback(self, msg, i):
        if self.listeningForRobots:
            self.checkRobotId(i, "sim")
        else:
            cluster_index = self.mapRobotId(i, "sim")
            if cluster_index is None:
                return
            robot_pose = [msg.x , msg.y, msg.theta]
            self.sim_r[cluster_index*3:(cluster_index*3+3), 0] = robot_pose #update robot position in array 
            _desired = self.sim_cluster.getDesiredRobotPosition()
            self.get_logger().info(f"Sim robot positions {self.sim_r} Desired sim robot position: {_desired}")
            _pose = Pose2D()
            _pose.x, _pose.y, _pose.theta = _desired[i*3+0, 0], _desired[i*3+1, 0], _desired[i*3+2, 0]
            self.pubsub.publish(f'/sim/{self.robot_id_list[self.sim_cluster_robots[i]]}/desiredPose2D', _pose)
                
    #Velocity command from the joystick to be sent to the cluster
    def joycmd_callback(self, msg):
        if not self.listeningForRobots:
            if self.output == "actual":
                self.cluster.update_cdes(msg.linear.x, msg.angular.z, JOY_FREQ)
            elif self.output == "sim":
                self.sim_cluster.update_cdes(msg.linear.x, msg.angular.z, JOY_FREQ)

    #Set cluster parameters from the cluster_params topic
    def cluster_params_callback(self, msg):
        if not self.listeningForRobots:
            self.get_logger().info(f"Received cluster parameters: {msg.data}")
            if self.output == "actual":
                self.cluster.cdes[(self.cluster_size-1)*3:(self.cluster_size)*3] = np.reshape(msg.data, (self.cluster_size, 1))
            elif self.output == "sim":
                self.cluster.cdes[(self.cluster_size-1)*3:(self.cluster_size)*3] = np.reshape(msg.data, (self.cluster_size, 1))
    #Publishes velocity commands to robots in either sim or actual
    def publish_velocities(self):
<<<<<<< HEAD
        if self.output == "actual":
            rd = self.cluster.getVelocityCommand(self.r , self.rd)
            for i in range(len(self.cluster_robots)):
                vel = Twist()
                _x = float(rd[i*3+0, 0])
                _y = float(rd[i*3+1, 0])
                if _y != 0.0:
                    desiredAngle = math.atan2(_y, _x)
                    vel.angular.z = desiredAngle - self.r[i*3+2, 0]
                    if abs(vel.angular.z) < math.pi/2:
                        _x = math.sqrt(_x**2 + _y**2) * math.cos(abs(vel.angular.z))
                    else:
                        _x = 0.0 #make sure it is a float
                vel.linear.x = _x
                self.get_logger().info(f"Actual Vel: {vel.linear.x}, {vel.angular.z}")
                self.pubsub.publish(f'{self.robot_id_list[self.cluster_robots[i]]}/cmd_vel', vel)

        elif self.output == "sim":
            rd = self.sim_cluster.getVelocityCommand(self.sim_r , self.sim_rd)
            for i in range(len(self.sim_cluster_robots)):
                vel = Twist()
                distance = math.sqrt(rd[i*3+0, 0]**2 + rd[i*3+1, 0]**2)
                angle = math.atan2(rd[i*3+1, 0], rd[i*3+0, 0])
                _x = float(rd[i*3+0, 0])
                _y = float(rd[i*3+1, 0])
                if _y != 0.0:
                    desiredAngle = math.atan2(_y, _x)
                    vel.angular.z = desiredAngle - self.sim_r[i*3+2, 0]
                    if abs(vel.angular.z) < math.pi/2:
                        _x = math.sqrt(_x**2 + _y**2) * math.cos(abs(vel.angular.z))
                    else:
                        _x = 0.0 #make sure it is a float
                vel.linear.x = _x
                #self.get_logger().info(f"Sim Vel: {vel.linear.x}, {vel.angular.z}")
                self.pubsub.publish(f'/sim/{self.robot_id_list[self.sim_cluster_robots[i]]}/cmd_vel', vel)
=======
        _cluster = self.cluster if self.output == "actual" else self.sim_cluster
        _r = self.r if self.output == "actual" else self.sim_r
        _rd = self.rd if self.output == "actual" else self.sim_rd
        _cluster_robots = self.cluster_robots if self.output == "actual" else self.sim_cluster_robots
        cd, rd = _cluster.getVelocityCommand(_r , _rd)
        self.get_logger().info(f"Cluster status/cd: {cd.flatten()}")
        self.get_logger().info(f"Cluster status/rd: {rd.flatten()}")
        _max = np.max(np.abs(rd))
        rd = rd / _max if _max > MAX_VEL else rd
        self.get_logger().info(f"Cluster status/gained_rd: {rd.flatten()}")
        for i in range(len(_cluster_robots)):
            vel = Twist()
            _x = float(rd[i*3+0, 0])
            _y = float(rd[i*3+1, 0])
            _trans = math.sqrt(_x**2 + _y**2)
            if _trans < EPSILON:
                vel.linear.x = 0.0
                vel.angular.z = 0.0
                self.get_logger().info(f"Robot {i} is not moving")
            else:
                desiredAngle = math.atan2(_y, _x)
                vel.angular.z = self.wrap_to_pi(desiredAngle - _r[i*3+2, 0])
                if abs(vel.angular.z) < math.pi/2:
                    t = _trans * math.cos(abs(vel.angular.z))
                else:
                    vel.angular.z = self.wrap_to_pi(math.pi - vel.angular.z)
                    t = -_trans * math.cos(abs(vel.angular.z))
                vel.linear.x = t
            self.pubsub.publish(f"{'/' if self.output == 'actual' else '/sim/'}{self.robot_id_list[_cluster_robots[i]]}/cmd_vel", vel)

    def wrap_to_pi(self, t):
        return (t + np.pi) % (2 * np.pi) - np.pi
>>>>>>> 3201a368

    #checks if given robot id is in cluster and if not adds it to cluster
    def checkRobotId(self, id, output):
        if output == "actual":
            for robot in self.cluster_robots:
                if robot == id:
                    return
            self.cluster_robots.append(id)
        elif output == "sim":
            for robot in self.sim_cluster_robots:
                if robot == id:
                    return
            self.sim_cluster_robots.append(id)
        
    #Maps Id of robot to its index in the cluster
    def mapRobotId(self, i, output):
        if output == "actual":
            for j in range(len(self.cluster_robots)):
                if self.cluster_robots[j] == i:
                    return j
            return None
        elif output == "sim":
            for j in range(len(self.sim_cluster_robots)):
                if self.sim_cluster_robots[j] == i:
                    return j
            return None

def main(args=None):
    rclpy.init(args=args)
    node = ClusterNode()
    rclpy.spin(node)
    node.destroy_node()
    rclpy.shutdown()

if __name__ == '__main__':
    main()<|MERGE_RESOLUTION|>--- conflicted
+++ resolved
@@ -218,45 +218,9 @@
                 self.cluster.cdes[(self.cluster_size-1)*3:(self.cluster_size)*3] = np.reshape(msg.data, (self.cluster_size, 1))
             elif self.output == "sim":
                 self.cluster.cdes[(self.cluster_size-1)*3:(self.cluster_size)*3] = np.reshape(msg.data, (self.cluster_size, 1))
+   
     #Publishes velocity commands to robots in either sim or actual
     def publish_velocities(self):
-<<<<<<< HEAD
-        if self.output == "actual":
-            rd = self.cluster.getVelocityCommand(self.r , self.rd)
-            for i in range(len(self.cluster_robots)):
-                vel = Twist()
-                _x = float(rd[i*3+0, 0])
-                _y = float(rd[i*3+1, 0])
-                if _y != 0.0:
-                    desiredAngle = math.atan2(_y, _x)
-                    vel.angular.z = desiredAngle - self.r[i*3+2, 0]
-                    if abs(vel.angular.z) < math.pi/2:
-                        _x = math.sqrt(_x**2 + _y**2) * math.cos(abs(vel.angular.z))
-                    else:
-                        _x = 0.0 #make sure it is a float
-                vel.linear.x = _x
-                self.get_logger().info(f"Actual Vel: {vel.linear.x}, {vel.angular.z}")
-                self.pubsub.publish(f'{self.robot_id_list[self.cluster_robots[i]]}/cmd_vel', vel)
-
-        elif self.output == "sim":
-            rd = self.sim_cluster.getVelocityCommand(self.sim_r , self.sim_rd)
-            for i in range(len(self.sim_cluster_robots)):
-                vel = Twist()
-                distance = math.sqrt(rd[i*3+0, 0]**2 + rd[i*3+1, 0]**2)
-                angle = math.atan2(rd[i*3+1, 0], rd[i*3+0, 0])
-                _x = float(rd[i*3+0, 0])
-                _y = float(rd[i*3+1, 0])
-                if _y != 0.0:
-                    desiredAngle = math.atan2(_y, _x)
-                    vel.angular.z = desiredAngle - self.sim_r[i*3+2, 0]
-                    if abs(vel.angular.z) < math.pi/2:
-                        _x = math.sqrt(_x**2 + _y**2) * math.cos(abs(vel.angular.z))
-                    else:
-                        _x = 0.0 #make sure it is a float
-                vel.linear.x = _x
-                #self.get_logger().info(f"Sim Vel: {vel.linear.x}, {vel.angular.z}")
-                self.pubsub.publish(f'/sim/{self.robot_id_list[self.sim_cluster_robots[i]]}/cmd_vel', vel)
-=======
         _cluster = self.cluster if self.output == "actual" else self.sim_cluster
         _r = self.r if self.output == "actual" else self.sim_r
         _rd = self.rd if self.output == "actual" else self.sim_rd
@@ -289,7 +253,6 @@
 
     def wrap_to_pi(self, t):
         return (t + np.pi) % (2 * np.pi) - np.pi
->>>>>>> 3201a368
 
     #checks if given robot id is in cluster and if not adds it to cluster
     def checkRobotId(self, id, output):
